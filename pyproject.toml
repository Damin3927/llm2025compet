[project]
name = "llm2025compet"
version = "0.1.0"
description = "Matsuo-Lab LLM 2025 Competition"
readme = "README.md"
requires-python = ">=3.12"
dependencies = [
  "datasets>=4.0.0",
  "huggingface-hub[cli]>=0.33.4",
  "jupyter>=1.1.1",
  "numpy==1.26.4",
  "openai>=1.90.0",
  "pandas>=2.3.1",
  "pydantic>=2.11.7",
<<<<<<< HEAD
  "torch>=2.7.0",
  "vllm==0.9.2",
=======
  "python-dotenv>=1.1.1",
  "ray[data,default,serve,train,tune]>=2.47.1",
  "torch==2.6.0",
  "tensordict==0.9.1",
  "tqdm>=4.67.1",
  "trl>=0.19.1",
  "vllm==0.8.5.post1",
>>>>>>> c7216e56
  "wandb>=0.21.0",
  "six>=1.17.0",
  "regex>=2024.11.6",
  "deepspeed>=0.17.2",
  "tensorboard>=2.20.0",
  "mpi4py>=4.1.0",
  "sentencepiece>=0.2.0",
  "nltk>=3.9.1",
  "ninja>=1.11.1.4",
  "packaging>=25.0",
  "wheel>=0.45.1",
  "transformers[hf-xet]>=4.53.3",
  "accelerate>=1.9.0",
  "safetensors>=0.5.3",
  "einops>=0.8.1",
  "peft>=0.16.0",
  "matplotlib>=3.10.3",
  "sortedcontainers>=2.4.0",
  "brotli>=1.1.0",
  "zstandard>=0.23.0",
  "cryptography>=45.0.5",
  "colorama>=0.4.6",
  "audioread>=3.0.1",
  "soupsieve>=2.7",
  "defusedxml>=0.7.1",
  "babel>=2.17.0",
  "codetiming>=1.4.0",
  "zarr>=3.1.0",
  "tensorstore>=0.1.74",
  "pybind11>=3.0.0",
  "scikit-learn>=1.7.1",
  "nest-asyncio>=1.6.0",
  "httpcore>=1.0.9",
  "pytest>=8.4.1",
  "pylatexenc>=2.10",
  "pyzmq==27.0",
  "ipython>=9.4.0",
  "protobuf>=4.25.8",
  "hf-transfer>=0.1.9",
  "pyarrow>=17.0.0",
  "nvidia-ml-py>=12.560.30",
  "fastapi[standard]>=0.115.0",
  "optree>=0.13.0",
  "grpcio>=1.62.1",
  "flashinfer-python==0.2.2.post1",
  "transformer-engine; sys_platform == 'linux' and platform_machine == 'x86_64'",
  "megatron-core; sys_platform == 'linux' and platform_machine == 'x86_64'",
  "torch-memory-saver>=0.0.8; sys_platform == 'linux' and platform_machine == 'x86_64'",
  "flash-attn>=2.8.2; sys_platform == 'linux' and platform_machine == 'x86_64'",
]

[tool.setuptools]
packages = ["inference", "evaluation", "training", "data"]

[tool.uv.sources]
torch = [
  { index = "pytorch-cpu", marker = "sys_platform != 'linux' or platform_machine == 'aarch64'" },
  { index = "pytorch-cu124", marker = "sys_platform == 'linux' and platform_machine == 'x86_64'" },
]
flashinfer-python = [
  { index = "flashinfer-python-cu124", marker = "sys_platform == 'linux' and platform_machine == 'x86_64'" },
]
transformer-engine = { git = "https://github.com/NVIDIA/TransformerEngine.git", rev = "v2.2.1", marker = "sys_platform == 'linux' and platform_machine == 'x86_64'" }
megatron-core = { git = "https://github.com/NVIDIA/Megatron-LM.git", rev = "core_v0.12.2", marker = "sys_platform == 'linux' and platform_machine == 'x86_64'" }


[[tool.uv.index]]
name = "pytorch-cpu"
url = "https://download.pytorch.org/whl/cpu"
explicit = true

[[tool.uv.index]]
name = "pytorch-cu124"
url = "https://download.pytorch.org/whl/cu124"
explicit = true

[[tool.uv.index]]
name = "flashinfer-python-cu124"
url = "https://flashinfer.ai/whl/cu124/torch2.6"
explicit = true<|MERGE_RESOLUTION|>--- conflicted
+++ resolved
@@ -12,10 +12,6 @@
   "openai>=1.90.0",
   "pandas>=2.3.1",
   "pydantic>=2.11.7",
-<<<<<<< HEAD
-  "torch>=2.7.0",
-  "vllm==0.9.2",
-=======
   "python-dotenv>=1.1.1",
   "ray[data,default,serve,train,tune]>=2.47.1",
   "torch==2.6.0",
@@ -23,7 +19,6 @@
   "tqdm>=4.67.1",
   "trl>=0.19.1",
   "vllm==0.8.5.post1",
->>>>>>> c7216e56
   "wandb>=0.21.0",
   "six>=1.17.0",
   "regex>=2024.11.6",
