--- conflicted
+++ resolved
@@ -11,17 +11,12 @@
   "numpy==1.26.4",
   "openai>=1.90.0",
   "pandas>=2.3.1",
-<<<<<<< HEAD
   "pydantic>=2.11.7",
   "python-dotenv>=1.1.1",
-  "torch>=2.7.0",
-  "tqdm>=4.67.1",
-=======
-  "pydantic>=2.9",
   "ray[data,default,serve,train,tune]>=2.47.1",
   "torch==2.6.0",
   "tensordict==0.9.1",
->>>>>>> e002e16a
+  "tqdm>=4.67.1",
   "trl>=0.19.1",
   "vllm==0.8.5.post1",
   "wandb>=0.21.0",
