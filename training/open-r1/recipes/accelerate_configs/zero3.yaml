compute_environment: LOCAL_MACHINE
debug: true

deepspeed_config:
<<<<<<< HEAD
  zero_optimization:
    stage: 3
    offload_optimizer:
      device: cpu
      pin_memory: true
    offload_param:
      device: "nvme"
      nvme_path: "/nvme12/deepspeed_offload/${SLURM_JOB_ID}"
      pin_memory: true
    contiguous_gradients: true
    overlap_comm: true
    aio:
      block_size: 8388608
      queue_depth: 128
      single_submit: false
      overlap_events: true
  deepspeed_multinode_launcher: standard
  zero3_init_flag: true
  zero3_save_16bit_model: true
=======
  deepspeed_multinode_launcher: standard #slurm # pdsh #standard
  offload_optimizer_device: cpu # compatible with vllm colocate mode scaling
  offload_param_device: none
  zero3_init_flag: true
  zero3_save_16bit_model: true
  zero_stage: 3
  overlap_comm: true
  contiguous_gradients: true
  
>>>>>>> d60e1124
distributed_type: DEEPSPEED

downcast_bf16: 'no'
machine_rank: 0
main_training_function: main
mixed_precision: bf16
num_machines: 3
num_processes: 24
rdzv_backend: c10d
same_network: true
tpu_env: []
tpu_use_cluster: false
tpu_use_sudo: false
use_cpu: false<|MERGE_RESOLUTION|>--- conflicted
+++ resolved
@@ -2,7 +2,6 @@
 debug: true
 
 deepspeed_config:
-<<<<<<< HEAD
   zero_optimization:
     stage: 3
     offload_optimizer:
@@ -22,17 +21,7 @@
   deepspeed_multinode_launcher: standard
   zero3_init_flag: true
   zero3_save_16bit_model: true
-=======
-  deepspeed_multinode_launcher: standard #slurm # pdsh #standard
-  offload_optimizer_device: cpu # compatible with vllm colocate mode scaling
-  offload_param_device: none
-  zero3_init_flag: true
-  zero3_save_16bit_model: true
-  zero_stage: 3
-  overlap_comm: true
-  contiguous_gradients: true
-  
->>>>>>> d60e1124
+
 distributed_type: DEEPSPEED
 
 downcast_bf16: 'no'
