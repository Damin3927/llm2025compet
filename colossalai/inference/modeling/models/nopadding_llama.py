# This code is adapted from huggingface transformers: https://github.com/huggingface/transformers/blob/v4.34.1/src/transformers/models/llama/modeling_llama.py
from typing import List, Optional, Tuple

import torch
from transformers.models.llama.modeling_llama import (
    LlamaAttention,
    LlamaConfig,
    LlamaDecoderLayer,
    LlamaForCausalLM,
    LlamaMLP,
    LlamaModel,
    LlamaRMSNorm,
)

from colossalai.inference.config import InputMetaData
from colossalai.inference.flash_decoding_utils import FDIntermTensors
from colossalai.kernel.kernel_loader import InferenceOpsLoader
from colossalai.kernel.triton import (
    context_attention_unpadded,
    decoding_fused_rotary_embedding,
    flash_decoding_attention,
    get_xine_cache,
    rms_layernorm,
    rotary_embedding,
)
from colossalai.logging import get_dist_logger

inference_ops = InferenceOpsLoader().load()

logger = get_dist_logger(__name__)

try:
    HAS_TRITON = True
except ImportError:
    HAS_TRITON = False
    logger.warning(f"triton has not been installed yet, we will use torch to complete the attention calculation.")


def llama_causal_lm_forward(
    self: LlamaForCausalLM,
    input_tokens_ids: torch.Tensor,
    output_tensor: torch.Tensor,
    inputmetadata: InputMetaData,
    k_caches: List[torch.Tensor] = None,
    v_caches: List[torch.Tensor] = None,
) -> torch.Tensor:
    """This function will replace the forward function of LlamaForCausalLM.

    Args:
        batch (BatchInfo, optional): It stores the necessary input information for this inference. Defaults to None.
        k_caches (List[torch.Tensor], optional): It holds the GPU memory for the key cache. Defaults to None.
        v_caches (List[torch.Tensor], optional): It holds the GPU memory for the value cache. Defaults to None.
    """

    # decoder outputs consists of (dec_features, layer_state, dec_hidden, dec_attn)
    hidden_states = llama_model_forward(
        self.model,
        input_tokens_ids=input_tokens_ids,
        output_tensor=output_tensor,
        inputmetadata=inputmetadata,
        k_caches=k_caches,
        v_caches=v_caches,
    )
    logits = torch.mm(hidden_states, self.lm_head.weight)
    return logits


def llama_model_forward(
    self: LlamaModel,
    input_tokens_ids: torch.Tensor,
    output_tensor: torch.Tensor,
    inputmetadata: InputMetaData,
    k_caches: List[torch.Tensor] = None,
    v_caches: List[torch.Tensor] = None,
) -> torch.Tensor:
    """This function will replace the forward function of LlamaModel.

    Args:
        batch (BatchInfo, optional): It stores the necessary input information for this inference.. Defaults to None.
        k_caches (List[torch.Tensor], optional): It holds the GPU memory for the key cache. Defaults to None.
        v_caches (List[torch.Tensor], optional): It holds the GPU memory for the value cache. Defaults to None.
    """
    block_tables = inputmetadata.block_tables
    sequence_lengths = inputmetadata.sequence_lengths
    batch_size = inputmetadata.batch_size
    kv_seq_len = inputmetadata.kv_seq_len
    use_cuda_kernel = True
    # NOTE: After testing, the performance of this configuration is relatively good. With updates
    # and optimizations to the CUDA kernel implementation, a more detailed analysis of this configuration's
    # selection should be conducted.
    if batch_size >= 32 and kv_seq_len > 512:
        use_cuda_kernel = False

    hidden_states = self.embed_tokens(input_tokens_ids)

    cos_sin = get_xine_cache(sequence_lengths, self._cos_cached, self._sin_cached, inputmetadata.is_prompts)

    sm_scale = 1.0 / (inputmetadata.head_dim**0.5)

    norm_output = None
    residual = None

    for layer_id, decoder_layer in enumerate(self.layers):
        hidden_states, residual = decoder_layer(
            hidden_states,
            residual=residual,
            block_tables=block_tables,
            k_cache=k_caches[layer_id],
            v_cache=v_caches[layer_id],
            is_prompts=inputmetadata.is_prompts,
            sequence_lengths=sequence_lengths,
            kv_seq_len=kv_seq_len,
            cos_sin=cos_sin,
            fd_inter_tensor=inputmetadata.fd_inter_tensor,
            output_tensor=output_tensor,
            norm_output=norm_output,
            sm_scale=sm_scale,
            use_cuda_kernel=use_cuda_kernel,
        )

    if inputmetadata.is_prompts:
        last_token_indexs = sequence_lengths.cumsum(dim=-1)
        hidden_states = hidden_states[last_token_indexs - 1].contiguous()
        residual = residual[last_token_indexs - 1].contiguous()
<<<<<<< HEAD
        norm_output = torch.empty_like(hidden_states)  # NOTE non-functional, but cuda graph only capture decoding only
    hidden_states, _ = self.norm(hidden_states, norm_output, residual)
=======
        norm_output = torch.empty_like(hidden_states)
    hidden_states, _ = self.norm(hidden_states, norm_output, residual, use_cuda_kernel)
>>>>>>> f366a5ea

    return hidden_states


def llama_decoder_layer_forward(
    self: LlamaDecoderLayer,
    hidden_states: torch.Tensor,
    residual: torch.Tensor,
    block_tables: torch.Tensor = None,
    k_cache: torch.Tensor = None,
    v_cache: torch.Tensor = None,
    is_prompts: bool = True,
    sequence_lengths: torch.Tensor = None,
    kv_seq_len: int = 0,
    cos_sin: Tuple[torch.Tensor] = None,
    fd_inter_tensor: FDIntermTensors = None,
    output_tensor: torch.Tensor = None,
    norm_output: torch.Tensor = None,
    sm_scale: int = None,
    use_cuda_kernel: bool = True,
) -> Tuple[torch.FloatTensor, Optional[Tuple[torch.FloatTensor, torch.FloatTensor]]]:
    """This function will replace the forward function of LlamaDecoderLayer.

    Args:
        hidden_states (torch.Tensor): input to the layer of shape [token_num, embed_dim].
        residual (torch.Tensor): shape [token_num, embed_dim], used to be added to hidden_states in out_proj.
        block_tables (torch.Tensor, optional): A 2D tensor of shape [batch_size, max_blocks_per_sequence],
            storing mapping of token_position_id -> block_id. Defaults to None.
        k_cache (torch.Tensor, optional): It holds the GPU memory for the key cache. Defaults to None.
        v_cache (torch.Tensor, optional): It holds the GPU memory for the key cache. Defaults to None.
        is_prompts (bool, optional): Whether the current inference process is in the context input phase. Defaults to True.
        sequence_lengths (torch.Tensor, optional): Holding the sequence length of each sequence. Defaults to None.
        kv_seq_len (int, optional): The max sequence length of input sequences. Defaults to 0.
        cos_sin (Tuple[torch.Tensor], optional): Holding cos and sin. Defaults to None.
        fd_inter_tensor (FDIntermTensors, optional): Holding tensors used for
            storing intermediate values in flash-decoding. Defaults to None.
        output_tensor (torch.Tensor, optional): The mid tensor holds the output of attention. Defaults to None.
        norm_output (torch.Tensor, optional): The mid tensor holds the output of layernorm. Defaults to None.
        sm_scale (int, optional): Used for flash attention. Defaults to None.
        use_cuda_kernel: (bool, optional): Whether to use cuda kernel. Defaults to True.
    """

    hidden_states, residual = self.input_layernorm(hidden_states, norm_output, residual, use_cuda_kernel)
    # Self Attention
    hidden_states = self.self_attn(
        hidden_states=hidden_states,
        block_tables=block_tables,
        k_cache=k_cache,
        v_cache=v_cache,
        is_prompts=is_prompts,
        sequence_lengths=sequence_lengths,
        kv_seq_len=kv_seq_len,
        cos_sin=cos_sin,
        fd_inter_tensor=fd_inter_tensor,
        output_tensor=output_tensor,
        sm_scale=sm_scale,
        use_cuda_kernel=use_cuda_kernel,
    )

    # Fully Connected
    hidden_states, residual = self.post_attention_layernorm(hidden_states, norm_output, residual, use_cuda_kernel)
    hidden_states = self.mlp(hidden_states)

    return hidden_states, residual


def llama_rmsnorm_forward(
    self: LlamaRMSNorm,
    hidden_states: torch.Tensor,
    norm_output: torch.Tensor,
    residual: torch.Tensor = None,
    use_cuda_kernel: bool = True,
):
    if use_cuda_kernel:
        if residual is not None:
            inference_ops.fused_add_rms_layernorm(hidden_states, residual, self.weight.data, self.variance_epsilon)
            return hidden_states, residual

        if norm_output is None:
            norm_output = torch.empty_like(hidden_states)
        inference_ops.rms_layernorm(norm_output, hidden_states, self.weight.data, self.variance_epsilon)
        return norm_output, hidden_states
    else:
        return rms_layernorm(hidden_states, self.weight.data, self.variance_epsilon, norm_output, residual)


class NopadLlamaAttention(LlamaAttention):
    def __init__(
        self,
        config: LlamaConfig,
        layer_idx: Optional[int] = None,
        attn_qproj_w: torch.Tensor = None,
        attn_kproj_w: torch.Tensor = None,
        attn_vproj_w: torch.Tensor = None,
        attn_oproj_w: torch.Tensor = None,
    ):
        """This layer will replace the LlamaAttention.

        Args:
            config (LlamaConfig): Holding the Llama model config.
            layer_idx (Optional[int], optional): The decode layer id of this attention layer. Defaults to None.
            attn_qproj_w (torch.Tensor, optional): The transposed q_proj weight. Defaults to None.
            attn_kproj_w (torch.Tensor, optional): The transposed k_proj weight. Defaults to None.
            attn_vproj_w (torch.Tensor, optional): The transposed v_proj weight. Defaults to None.
            attn_oproj_w (torch.Tensor, optional): The transposed o_proj weight. Defaults to None.
        """
        super().__init__(config, layer_idx)
        self.q_proj_weight = attn_qproj_w
        self.k_proj_weight = attn_kproj_w
        self.v_proj_weight = attn_vproj_w
        self.o_proj_weight = attn_oproj_w

        if self.num_heads == self.num_key_value_heads:
            qkv_weight_list = [self.q_proj_weight, self.k_proj_weight, self.v_proj_weight]
            self.qkv_weight = torch.stack(qkv_weight_list, dim=0)

        self.q_proj = None
        self.k_proj = None
        self.v_proj = None

    @staticmethod
    def from_native_module(module: LlamaAttention, *args, **kwargs) -> LlamaAttention:
        """Used for initialize the weight of NopadLlamaAttention by origin LlamaAttention.

        Args:
            module (LlamaAttention): The origin LlamaAttention layer.
        """
        config = module.config
        layer_idx = module.layer_idx

        attn_qproj_w = module.q_proj.weight.transpose(0, 1)
        attn_kproj_w = module.k_proj.weight.transpose(0, 1)
        attn_vproj_w = module.v_proj.weight.transpose(0, 1)
        attn_oproj_w = module.o_proj.weight.transpose(0, 1)

        attn_layer = NopadLlamaAttention(
            config=config,
            layer_idx=layer_idx,
            attn_qproj_w=attn_qproj_w,
            attn_kproj_w=attn_kproj_w,
            attn_vproj_w=attn_vproj_w,
            attn_oproj_w=attn_oproj_w,
        )

        return attn_layer

    # Replace transformers.models.llama.modeling_llama.LlamaAttention.forward
    def forward(
        self,
        hidden_states: torch.Tensor,
        block_tables: torch.Tensor = None,
        k_cache: torch.Tensor = None,
        v_cache: torch.Tensor = None,
        is_prompts: bool = True,
        sequence_lengths: torch.Tensor = None,
        kv_seq_len: int = 0,
        cos_sin: Tuple[torch.Tensor] = None,
        fd_inter_tensor: FDIntermTensors = None,
        output_tensor: torch.Tensor = None,
        sm_scale: int = None,
        use_cuda_kernel: bool = True,
    ) -> Tuple[torch.Tensor, Optional[torch.Tensor], Optional[Tuple[torch.Tensor]]]:
        """
        Args:
            hidden_states (torch.Tensor): input to the layer of shape [token_num, embed_dim].
            block_tables (torch.Tensor, optional): A 2D tensor of shape [batch_size, max_blocks_per_sequence],
                storing mapping of token_position_id -> block_id. Defaults to None.
            k_cache (torch.Tensor, optional): It holds the GPU memory for the key cache. Defaults to None.
            v_cache (torch.Tensor, optional): It holds the GPU memory for the key cache. Defaults to None.
            is_prompts (bool, optional): Whether the current inference process is in the context input phase. Defaults to True.
            sequence_lengths (torch.Tensor, optional): Holding the sequence length of each sequence. Defaults to None.
            kv_seq_len (int, optional): The max sequence length of input sequences. Defaults to 0.
            cos_sin (Tuple[torch.Tensor], optional): Holding cos and sin. Defaults to None.
            fd_inter_tensor (FDIntermTensors, optional): Holding tensors used for
                storing intermediate values in flash-decoding. Defaults to None.
            output_tensor (torch.Tensor, optional): The mid tensor holds the output of attention. Defaults to None.
            sm_scale (int, optional): Used for flash attention. Defaults to None.
            use_cuda_kernel: (bool, optional): Whether to use cuda kernel. Defaults to True.
        """

        if self.num_heads != self.num_key_value_heads:
            query_states = torch.mm(hidden_states, self.q_proj_weight).view(-1, self.num_heads, self.head_dim)
            key_states = torch.mm(hidden_states, self.k_proj_weight).view(-1, self.num_key_value_heads, self.head_dim)
            value_states = torch.mm(hidden_states, self.v_proj_weight).view(-1, self.num_key_value_heads, self.head_dim)
        else:
            # fused qkv
            token_nums = hidden_states.size(0)
            hidden_states = hidden_states.expand(3, -1, -1)
            query_states, key_states, value_states = (
                torch.bmm(hidden_states, self.qkv_weight).view(3, token_nums, self.num_heads, self.head_dim).unbind(0)
            )

        block_size = k_cache.size(-2)

        if is_prompts:
            if use_cuda_kernel:
                inference_ops.rotary_embedding(query_states, key_states, cos_sin[0], cos_sin[1])
            else:
                rotary_embedding(query_states, key_states, cos_sin[0], cos_sin[1])
            attn_output = context_attention_unpadded(
                q=query_states,
                k=key_states,
                v=value_states,
                k_cache=k_cache,
                v_cache=v_cache,
                context_lengths=sequence_lengths,
                block_tables=block_tables,
                block_size=block_size,
                output=output_tensor,
                max_seq_len=kv_seq_len,
                sm_scale=sm_scale,
            )
        else:
            if use_cuda_kernel:
                inference_ops.rotary_embedding_and_cache_copy(
                    query_states,
                    key_states,
                    value_states,
                    cos_sin[0],
                    cos_sin[1],
                    k_cache,
                    v_cache,
                    sequence_lengths,
                    block_tables,
                )
            else:
                decoding_fused_rotary_embedding(
                    query_states,
                    key_states,
                    value_states,
                    cos_sin[0],
                    cos_sin[1],
                    k_cache,
                    v_cache,
                    block_tables,
                    sequence_lengths,
                )
            attn_output = flash_decoding_attention(
                q=query_states,
                k_cache=k_cache,
                v_cache=v_cache,
                kv_seq_len=sequence_lengths,
                block_tables=block_tables,
                block_size=block_size,
                max_seq_len_in_batch=kv_seq_len,
                output=output_tensor,
                mid_output=fd_inter_tensor.mid_output,
                mid_output_lse=fd_inter_tensor.mid_output_lse,
                sm_scale=sm_scale,
            )

        attn_output = torch.mm(attn_output, self.o_proj_weight)

        return attn_output


# NOTE This will cause the result to be different from the transformer in some cases.
class NopadLlamaMLP(LlamaMLP):
    def __init__(
        self,
        config: LlamaConfig,
        mlp_gproj_w: torch.Tensor = None,
        mlp_uproj_w: torch.Tensor = None,
        mlp_dproj_w: torch.Tensor = None,
    ):
        """This layer will replace the LlamaAttention.

        Args:
            config (LlamaConfig): Holding the Llama model config.
            mlp_gproj_w (torch.Tensor, optional): The transposed gate_proj weight. Defaults to None.
            mlp_uproj_w (torch.Tensor, optional): The transposed up_proj weight. Defaults to None.
            mlp_dproj_w (torch.Tensor, optional): The transposed down_proj weight. Defaults to None.
        """
        super().__init__(config)
        self.gate_up_weight = torch.stack([mlp_gproj_w, mlp_uproj_w], dim=0)
        self.down_proj_weight = mlp_dproj_w
        self.gate_proj = None
        self.up_proj = None
        self.down_proj = None

    @staticmethod
    def from_native_module(module: LlamaMLP, *args, **kwargs) -> LlamaMLP:
        """Used for initialize the weight of NopadLlamaMLP by origin LlamaMLP.

        Args:
            module (LlamaMLP): The origin LlamaMLP layer.
        """
        config = module.config

        mlp_gproj_w = module.gate_proj.weight.transpose(0, 1)
        mlp_uproj_w = module.up_proj.weight.transpose(0, 1)
        mlp_dproj_w = module.down_proj.weight.transpose(0, 1)

        mlp_layer = NopadLlamaMLP(
            config=config,
            mlp_gproj_w=mlp_gproj_w,
            mlp_uproj_w=mlp_uproj_w,
            mlp_dproj_w=mlp_dproj_w,
        )

        return mlp_layer

    def forward(self, hidden_states: torch.Tensor) -> torch.Tensor:
        """
        Args:
            hidden_states (torch.Tensor): input to the layer of shape [token_num, embed_dim].
        """
        hidden_states = hidden_states.expand(2, -1, -1)
        gate_up_proj_out = torch.bmm(hidden_states, self.gate_up_weight)
        act_out = torch.nn.functional.silu(gate_up_proj_out[0], inplace=True)
        tmp_out = act_out * gate_up_proj_out[1]
        return torch.mm(tmp_out, self.down_proj_weight)<|MERGE_RESOLUTION|>--- conflicted
+++ resolved
@@ -122,13 +122,9 @@
         last_token_indexs = sequence_lengths.cumsum(dim=-1)
         hidden_states = hidden_states[last_token_indexs - 1].contiguous()
         residual = residual[last_token_indexs - 1].contiguous()
-<<<<<<< HEAD
         norm_output = torch.empty_like(hidden_states)  # NOTE non-functional, but cuda graph only capture decoding only
-    hidden_states, _ = self.norm(hidden_states, norm_output, residual)
-=======
-        norm_output = torch.empty_like(hidden_states)
     hidden_states, _ = self.norm(hidden_states, norm_output, residual, use_cuda_kernel)
->>>>>>> f366a5ea
+
 
     return hidden_states
 
